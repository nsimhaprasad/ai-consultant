import json
import logging
from typing import Optional, Dict, Any, List, AsyncGenerator

from pydantic import ValidationError

from baid_server.core.models import JetbrainsResponse

logger = logging.getLogger(__name__)


class ResponseParser:
    @staticmethod
<<<<<<< HEAD
    async def process_incoming_chunk(response: JetbrainsResponse) -> AsyncGenerator[str, None]:
        try:
            # Extract blocks from the cleaned JSON
            blocks = ResponseParser.extract_blocks(response)
            print("Blocks extracted:", blocks)
=======
    async def process_incoming_chunk(event) -> Optional[str]:
        try:
            # Extract blocks from the cleaned JSON
            blocks = ResponseParser.extract_blocks(JetbrainsResponse(**event))
>>>>>>> 2d7394ef
            if blocks:
                for block in blocks:
                    # Format each block
                    formatted_block = ResponseParser.format_block_for_sse(block, include_sse_format=False)
                    if formatted_block:
                        # Stream each block individually
                        print("Formatted block:", formatted_block)
                        yield f"data: {formatted_block}\n\n"
        except Exception as e:
            logger.debug(f"Error processing chunk: {str(e)}")

    @staticmethod
    def extract_blocks(response: JetbrainsResponse) -> List[Dict[str, Any]]:
        json_buffer = str(json.dumps(response.dict()))
        try:
            return [block.dict() for block in response.response.content.blocks]
        except (json.JSONDecodeError, ValidationError, Exception) as e:
            # If complete parsing fails, try to extract blocks using regex
            print("JSON parsing error:", e)
            logger.debug(f"JSON parsing error: {e}")
            import re
            blocks = []

            # Look for blocks array in the JSON
            blocks_match = re.search(r'"blocks"\s*:\s*\[(.*?)\]', json_buffer, re.DOTALL)
            if blocks_match:
                blocks_content = blocks_match.group(1)
                # Find individual JSON objects (blocks)
                block_pattern = re.compile(r'\{[^{}]*(\{[^{}]*\}[^{}]*)*\}')
                for match in block_pattern.finditer(blocks_content):
                    try:
                        block_json = match.group(0)
                        block_obj = json.loads(block_json)
                        # Validate block structure
                        if ResponseParser.validate_block(block_obj):
                            blocks.append(block_obj)
                    except json.JSONDecodeError:
                        continue

            return blocks

    @staticmethod
    def validate_block(block_data: Dict[str, Any]) -> bool:
        if not isinstance(block_data, dict) or 'type' not in block_data:
            return False

        block_type = block_data.get('type')
        required_fields = {
            'paragraph': ['content'],
            'heading': ['level', 'content'],
            'list': ['ordered', 'items'],
            'code': ['language', 'content'],
            'command': ['commandType', 'target', 'parameters'],
            'callout': ['style', 'content']
        }

        if block_type not in required_fields:
            return False

        # Check if all required fields are present
        for field in required_fields[block_type]:
            if field not in block_data:
                return False

        # Special handling for list items
        if block_type == 'list' and 'items' in block_data:
            items = block_data['items']
            if not isinstance(items, list):
                return False

            # Ensure all items have content
            for item in items:
                if not isinstance(item, dict) or 'content' not in item:
                    return False

        return True

    @staticmethod
    def format_block_for_sse(block_obj: Dict[str, Any], include_sse_format: bool = True) -> Optional[str]:
        try:
            block_json = json.dumps(block_obj)

            # Either return just the JSON object or format it as an SSE message
            if include_sse_format:
                return f"data: {block_json}\n\n"
            else:
                return block_obj  # Return the block object directly for combining
        except Exception as e:
            logger.debug(f"Error formatting block for SSE: {str(e)}")
            return None

    @staticmethod
    def parse_jetbrains_response(json_data: str) -> Optional[JetbrainsResponse]:
        try:
            response_data = json.loads(json_data)
            return JetbrainsResponse(**response_data)
        except (json.JSONDecodeError, ValidationError) as e:
            logger.error(f"Error parsing JetbrainsResponse: {str(e)}")
            return None<|MERGE_RESOLUTION|>--- conflicted
+++ resolved
@@ -11,18 +11,10 @@
 
 class ResponseParser:
     @staticmethod
-<<<<<<< HEAD
-    async def process_incoming_chunk(response: JetbrainsResponse) -> AsyncGenerator[str, None]:
-        try:
-            # Extract blocks from the cleaned JSON
-            blocks = ResponseParser.extract_blocks(response)
-            print("Blocks extracted:", blocks)
-=======
     async def process_incoming_chunk(event) -> Optional[str]:
         try:
             # Extract blocks from the cleaned JSON
             blocks = ResponseParser.extract_blocks(JetbrainsResponse(**event))
->>>>>>> 2d7394ef
             if blocks:
                 for block in blocks:
                     # Format each block

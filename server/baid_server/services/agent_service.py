--- conflicted
+++ resolved
@@ -175,13 +175,9 @@
                 except Exception as parse_exc:
                     logger.warning(f"[{request_id}] Could not parse event for error: {parse_exc}")
                 # Process chunks as they come in
-<<<<<<< HEAD
-                async for sse_data in ResponseParser.process_incoming_chunk(event):
-=======
                 sse_data = await ResponseParser.process_incoming_chunk(event)
                 logger.info(f"[{request_id}] Processed SSE data: {repr(sse_data)}")
                 if sse_data:
->>>>>>> 2d7394ef
                     yield sse_data
                     await asyncio.sleep(1)
 
